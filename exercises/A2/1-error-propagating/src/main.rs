// This is a very basic rust implementation that approximates the UNIX 'wc' program for text-files; for example, the file you are reading now
<<<<<<< HEAD
// has 49 lines, 292 words, and 2020 bytes, which you can verify by running cargo run src/main.rs
=======
// has 49 lines, 290 words, and 1985 bytes, which you can verify by running cargo run -- src/main.rs
>>>>>>> 4c43ab47
//
// However, reading a particular line in a file can fail (for example, if it is not a valid UTF-8 file); this will be very rare, and the code
// just uses unwrap() to convert a Result<String,Error> into a String. And of course, opening a file can fail for obvious reasons.
//
// You can trigger this behaviour by running this program on something that is
<<<<<<< HEAD
// not a text file, e.g. cargo run /bin/bash or cargo run c:\windows\system32\cmd.exe
=======
// not a text file, e.g. cargo run -- /bin/bash
>>>>>>> 4c43ab47
//
// Your tasks:
// 1) change the functions read_lines and count_bytes_and_lines so they return a Result<TYPE, io::Error>, and make them propagate errors.
//
// 2) handle these errors in main, reporting any error that occurred in main() using eprintln!

use std::env;
use std::fs::File;
use std::io::{self, BufRead, BufReader, Lines};

//change this into:
//fn read_lines(filename: &str) -> Result<Lines<BufReader<File>>, io::Error> {
fn read_lines(filename: &str) -> Lines<BufReader<File>> {
    let file = File::open(filename).unwrap(); // this can easily fail
    BufReader::new(file).lines()
}

//change this into:
//fn count_bytes_and_lines(filename: &str) -> Result<(usize, usize, usize), io::Error> {
fn count_bytes_and_lines(filename: &str) -> (usize, usize, usize) {
    let lines = read_lines(filename);
    let mut line_count = 0;
    let mut word_count = 0;
    let mut byte_count = 0;
    for line in lines {
        let text = line.unwrap(); // this will usually not fail
        line_count += 1;
        word_count += text.split_whitespace().count();
        byte_count += text.len();
    }

    (line_count, word_count, byte_count)
}

fn main() {
    let args: Vec<String> = env::args().collect();
    let filename = &args[1];

    let (lines, words, bytes) = count_bytes_and_lines(filename);
    println!("{filename}: {lines} lines, {words} words, {bytes} bytes");
}<|MERGE_RESOLUTION|>--- conflicted
+++ resolved
@@ -1,19 +1,11 @@
 // This is a very basic rust implementation that approximates the UNIX 'wc' program for text-files; for example, the file you are reading now
-<<<<<<< HEAD
-// has 49 lines, 292 words, and 2020 bytes, which you can verify by running cargo run src/main.rs
-=======
-// has 49 lines, 290 words, and 1985 bytes, which you can verify by running cargo run -- src/main.rs
->>>>>>> 4c43ab47
+// has 49 lines, 295 words, and 2029 bytes, which you can verify by running cargo run -- src/main.rs
 //
 // However, reading a particular line in a file can fail (for example, if it is not a valid UTF-8 file); this will be very rare, and the code
 // just uses unwrap() to convert a Result<String,Error> into a String. And of course, opening a file can fail for obvious reasons.
 //
 // You can trigger this behaviour by running this program on something that is
-<<<<<<< HEAD
-// not a text file, e.g. cargo run /bin/bash or cargo run c:\windows\system32\cmd.exe
-=======
-// not a text file, e.g. cargo run -- /bin/bash
->>>>>>> 4c43ab47
+// not a text file, e.g. cargo run -- /bin/bash or cargo run -- c:\windows\system32\cmd.exe
 //
 // Your tasks:
 // 1) change the functions read_lines and count_bytes_and_lines so they return a Result<TYPE, io::Error>, and make them propagate errors.
