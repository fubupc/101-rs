# Rust 101 

Rust 101 is a university course for computer science students, introducing the Rust Programming Language. The course assumes intermediate C/C++ knowledge.

Why? Have a look at our [slides](./intro-101-rs.pdf) introducing the course.

*Currently highly in flux, and incomplete, but feedback is welcome!*

This repo will contain everything that's needed to organize the course: slides, exercises, tools, setup instructions and more.

## High-level goals

1. Ability to write custom CLI/server applications using popular crates or to contribute to existing projects
2. Ability to teach Rust to other people
3. Get practical, hands-on experience
4. Deep dive, intermediate level Rust skill
5. Know the problems Rust aims to solve
6. Ability to judge whether Rust fits project requirements
7. Know why Rust features are the way they are

The course outline, along with more elaborate learning objectives, can be found [here](./COURSE.md).
<<<<<<< HEAD
You can find instructions on the installation of used tools [here](./INSTALLATION.md)
=======
>>>>>>> e214a60f

## About the project

Rust 101 aims to provide an open-source course, lectures, tutorials and exercises, that can be used by any higher education institution. In its entirity or by using bits and pieces to create your custom course.


The project is executed by [Tweede golf](https://tweedegolf.nl).

### Partners

Radboud University and Ferrous Systems kindly support us in the development of the course material.

### Our sponsors

The initial sponsor of the project is the Faculty of Informatics and Information Technologies (FIIT) of the Slovak University of Technology (STU) in Bratislava, Slovakia. 

We are in search of further funding for our project. Contact us if your interested.

<|MERGE_RESOLUTION|>--- conflicted
+++ resolved
@@ -19,10 +19,7 @@
 7. Know why Rust features are the way they are
 
 The course outline, along with more elaborate learning objectives, can be found [here](./COURSE.md).
-<<<<<<< HEAD
 You can find instructions on the installation of used tools [here](./INSTALLATION.md)
-=======
->>>>>>> e214a60f
 
 ## About the project
 
