[workspace]
members = [
    "exercises/0-intro",
    "exercises/A1/1-basic-syntax",
    "exercises/A1/2-move-semantics/",
<<<<<<< HEAD
    "exercises/A4/2-local-storage-vec/",
=======
    "exercises/A2/0-borrowing",
    "exercises/A2/1-error-propagating",
    "exercises/A2/2-slices",
    "exercises/A2/3-error-handling",
    "exercises/A2/4-boxed-data",
    "exercises/A2/5-bonus-ring-buffer",
>>>>>>> ef28aa13
    "exercises/B/1-my-serde-app",
    "exercises/B/3-fizzbuzz",
    "slides/examples/B-application-programming",
]<|MERGE_RESOLUTION|>--- conflicted
+++ resolved
@@ -3,16 +3,13 @@
     "exercises/0-intro",
     "exercises/A1/1-basic-syntax",
     "exercises/A1/2-move-semantics/",
-<<<<<<< HEAD
-    "exercises/A4/2-local-storage-vec/",
-=======
     "exercises/A2/0-borrowing",
     "exercises/A2/1-error-propagating",
     "exercises/A2/2-slices",
     "exercises/A2/3-error-handling",
     "exercises/A2/4-boxed-data",
     "exercises/A2/5-bonus-ring-buffer",
->>>>>>> ef28aa13
+    "exercises/A4/2-local-storage-vec/",
     "exercises/B/1-my-serde-app",
     "exercises/B/3-fizzbuzz",
     "slides/examples/B-application-programming",
