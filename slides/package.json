--- conflicted
+++ resolved
@@ -1,16 +1,15 @@
 {
   "private": true,
   "scripts": {
-    "build-0": "slidev build 0-intro.md",
+    "build-0": "slidev build --out dist-0 --base /slides/0/ 0-intro.md",
     "dev-0": "slidev 0-intro.md",
     "export-0": "slidev export 0-intro.md",
-<<<<<<< HEAD
 
-    "build-A1": "slidev build --out dist-A1 A1-intro-to-rust.md",
+    "build-A1": "slidev build --out dist-A1 --base /slides/A1/ A1-intro-to-rust.md",
     "dev-A1": "slidev A1-intro-to-rust.md",
     "export-A1": "slidev export A1-intro-to-rust.md",
 
-    "build-A2-tools": "slidev build --out dist-A2-tools A2-tools.md",
+    "build-A2-tools": "slidev build --out dist-A2-tools --base /slides/A2-tools/ A2-tools.md",
     "dev-A2-tools": "slidev A2-tools.md",
     "export-A2-tools": "slidev export A2-tools.md",
 
@@ -18,26 +17,20 @@
     "dev-A2": "slidev A2-advanced-intro.md",
     "export-A2": "slidev export A2-advanced-intro.md",
 
-    "build-B": "slidev build --out dist-B B-application-programming.md",
-=======
-    "build-A1": "slidev build A1-intro-to-rust.md",
-    "dev-A1": "slidev A1-intro-to-rust.md",
-    "export-A1": "slidev export A1-intro-to-rust.md",
-    "build-B": "slidev build B-application-programming.md",
->>>>>>> 72447356
+    "build-B": "slidev build --out dist-B --base /slides/B/ B-application-programming.md",
     "dev-B": "slidev B-application-programming.md",
     "export-B": "slidev export B-application-programming.md",
+
     "dev-format-lecture": "slidev format-lecture.md",
     "dev-format-tutorial": "slidev format-tutorial.md"
   },
   "dependencies": {
     "@slidev/cli": "^0.40.0",
     "@slidev/theme-default": "*",
-    "@slidev/theme-seriph": "*",
-    "playwright-chromium": "^1.31.1"
+    "@slidev/theme-seriph": "*"
   },
   "name": "rust-workshop",
   "devDependencies": {
-    "playwright-chromium": "^1.30.0"
+    "playwright-chromium": "^1.31.1"
   }
 }