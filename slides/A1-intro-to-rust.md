---
theme: default
class: text-center
highlighter: shiki
lineNumbers: true
info: "Rust - A1: Language basics"
drawings:
    persist: false
fonts:
    mono: Fira Mono
layout: cover
title: "Rust - A1: Language basics"
---

# Rust programming

Module A1: Language basics
<!-- Start with welcome, students entering -->
<!-- TODO add subject code -->

---
layout: default
---

# In this module

<!-- Introduce today's subject -->
An introduction to the Rust language and basic concepts

---
layout: default
---

# Learning objectives

<!-- List this module's learning objectives -->

- Get acquainted with Rust and its goals
- Introduction to ownership model
- Learn basic syntax and operators

---
layout: section
---

# Anyone has experience with Rust?

---
layout: cover
---

# Module A1

Language basics
<!-- Start lecture content here -->

---
layout: default
---

# Content overview

- Why learn Rust?
- Basic Rust syntax (quickly)
- The ownership model

---
layout: section
---

# Why learn Rust?

## by Florian Gilcher

Founder of Ferrous Systems

Rust training and evangelisation

Company support

Tooling

Ferrocene: Rust in automotive

---
layout: default
---
# Why learn Rust?
<https://youtu.be/l8Qk5Nh6qsg>
<iframe width="560" height="315" src="https://www.youtube.com/embed/l8Qk5Nh6qsg" title="YouTube video player" frameborder="0" allow="accelerometer; autoplay; clipboard-write; encrypted-media; gyroscope; picture-in-picture; web-share" allowfullscreen style="margin: 0 auto; "></iframe>



---
layout: section
---

# Basic Syntax

---
layout: default
---

# A new project

```bash
$ cargo new hello-world
```

<v-click>

```bash
$ cd hello-world
$ cargo run
```

</v-click>

<v-click>

<div class="no-line-numbers">

```text
Compiling hello-world v0.1.0 (/home/101-rs/Projects/hello-world)
Finished dev [unoptimized + debuginfo] target(s) in 0.74s
Running `target/debug/hello-world`
Hello, world!
```

</div>

</v-click>


---

# Hello, world!

```rust {all|1-3|2|5-11|6-10|7,9|all}
fn main() {
    println!("Hello, world! fib(6) = {}", fib(6));
}

fn fib(n: u64) -> u64 {
    if n <= 1 {
        n
    } else {
        fib(n - 1) + fib(n - 2)
    }
}
```

<v-click>

<div class="no-line-numbers">

```text
Compiling hello-world v0.1.0 (/home/101-rs/Projects/hello-world)
Finished dev [unoptimized + debuginfo] target(s) in 0.28s
Running `target/debug/hello-world`
Hello, world! fib(6) = 8
```

</div>

</v-click>

<!--
- `fn main()` is the entrypoint of your program
- `println!` (output something to stdout)
- Note the call syntax `fib(6)` with comma separated parameters
- exclamation mark is a macro (we'll see later)
- `fn` short for function, declare a function
- we see our first types here, we'll see more about them later
- `u64` unsigned integer types, all integers have an explicit size, 64 bits in
this case
- `if-else` is without parenthesis for the expression, but with required braces
for the blocks
- no explicit return keyword (will get back to that)
-->

---

# Variables

```rust {all|2|all}
fn main() {
    let some_x = 5;
    println!("some_x = {}", some_x);
    some_x = 6;
    println!("some_x = {}", some_x);
}
```

<v-click>

<div class="no-line-numbers">

```text
Compiling hello-world v0.1.0 (/home/101-rs/Projects/hello-world)
error[E0384]: cannot assign twice to immutable variable `some_x`
--> src/main.rs:4:5
  |
2 |     let some_x = 5;
  |         ------
  |         |
  |         first assignment to `some_x`
  |         help: consider making this binding mutable: `mut some_x`
3 |     println!("some_x = {}", some_x);
4 |     some_x = 6;
  |     ^^^^^^^^^^ cannot assign twice to immutable variable

For more information about this error, try `rustc --explain E0384`.
error: could not compile `hello-world` due to previous error
```

</div>

</v-click>

<!--
- By convention Rust uses snake case (i.e. all lowercase with underscores) for
variable names
- The immutable variable cannot be mutated in any way (exceptions apply)
-->

---

# Variables

```rust
fn main() {
    let mut some_x = 5;
    println!("some_x = {}", some_x);
    some_x = 6;
    println!("some_x = {}", some_x);
}
```

<v-click>

<div class="no-line-numbers">

```text
Compiling hello-world v0.1.0 (/home/101-rs/Projects/hello-world)
Finished dev [unoptimized + debuginfo] target(s) in 0.26s
Running `target/debug/hello-world`
some_x = 5
some_x = 6
```

</div>

</v-click>

<!--
- We declare a mutable variable by adding `mut`, we can update the value for
that variable
-->

---

# Assigning a type to a variable

```rust
fn main() {
    let x: i32 = 20;
}
```

- Rust is strongly and strictly typed
- Variables use type inference, so no need to specify a type
- We can be explicit in our types (and sometimes have to be)

---
layout: two-cols
---

# Integers

| Length        | Signed  | Unsigned |
|---------------|---------|----------|
| 8 bits        | `i8`    | `u8`     |
| 16 bits       | `i16`   | `u16`    |
| 32 bits       | `i32`   | `u32`    |
| 64 bits       | `i64`   | `u64`    |
| 128 bits      | `i128`  | `u128`   |
| pointer-sized | `isize` | `usize`  |

- Rust prefers explicit integer sizes
- Use `isize` and `usize` sparingly

::right::

<v-click>

# Literals

```rust
fn main() {
    let x = 42; // decimal as i32
    let y = 42u64; // decimal as u64
    let z = 42_000; // underscore separator

    let u = 0xff; // hexadecimal
    let v = 0o77; // octal
    let w = 0b0100_1101; // binary
    let q = b'A'; // byte syntax (stored as u8)
}
```

</v-click>

<!--
- Use isize and usize mostly when working with indexing or other things
that need to have a specific size for your platform
-->

---

# Floating points and floating point literals

```rust
fn main() {
    let x = 2.0; // f64
    let y = 1.0f32; // f32
}
```

- `f32`: single precision (32-bit) floating point number
- `f64`: double precision (64-bit) floating point number

<!--
- Rust uses f64 by default
- Similar to integers you can append the type of float to indicate a specific
literal type
-->

---

# Numerical operations

```rust
fn main() {
    let sum = 5 + 10;
    let difference = 10 - 3;
    let mult = 2 * 8;
    let div = 2.4 / 3.5;
    let int_div = 10 / 3; // 3
    let remainder = 20 % 3;
}
```

<v-click>

- These expressions do overflow/underflow checking in debug
- In release builds these expressions are wrapping, for efficiency
- You cannot mix and match types here, not even between different integer
types

```rust
fn main() {
    let invalid_div = 2.4 / 5;          // Error!
    let invalid_add = 20u32 + 40u64;    // Error!
}
```

</v-click>

<!--
- Rust has your typical operations, just as with other C-like languages
-->

---

# Booleans and boolean operations

```rust
fn main() {
    let yes: bool = true;
    let no: bool = false;
    let not = !no;
    let and = yes && no;
    let or = yes || no;
}
```

---

# Comparison operators

```rust
fn main() {
    let x = 10;
    let y = 20;
    x < y; // true
    x > y; // false
    x <= y; // true
    x >= y; // false
    x == y; // false
    x != y; // true
}
```

Note: as with numerical operators, you cannot compare different integer and
float types with each other

```rust
fn main() {
    3.0 < 20; // invalid
    30u64 > 20i32; // invalid
}
```

<!--
- Boolean operators short-circuit: i.e. if in `a && b`, a is already false,
then the code for b is not executed
-->

---

# Characters

```rust
fn main() {
    let c = 'z';
    let z = 'ℤ';
    let heart_eyed_cat = '😻';
}
```

- A character is a 32-bit unicode scalar value
- Very much unlike C/C++ where char is 8 bits

<!--
- The final scalar type is the character, but it isn't often seen.
- Note that it is not the same as u8 (a byte) in Rust, and cannot be used
interchangeably.
- We'll see later that strings do not use chars, but are encoded as UTF-8
instead.
-->

---

# Strings
```rust
    // Owned, heap-allocated string *slice*
<<<<<<< HEAD
    let s1: String = String::new("Hello, 🌍!");
=======
    let s1: String = String::from("Hello, 🌍!");
>>>>>>> 594a5306
```

- Rust strings are UTF-8-encoded
- Unlike C/C++: *Not null-terminated*
- Cannot be indexed like C strings
- Actually many types of strings in Rust

<!--
- Rusts strings are complicated, because all strings are complicated
- Rusts strings are UTF-8 encoded sequences. Not null terminated unlike C/C++
- Literal strings are static by default, called string *slices*, being pointers to their start, accompanied with the length
-->

---
layout: three-slots
---
# Tuples

::left::

```rust
fn main() {
    let tup: (i32, f32, char) = (1, 2.0, 'a');
}
```

- Group multiple values into a single compound type
- Fixed size
- Different types per element
- Create a tuple by writing a comma-separated list of values inside parentheses

::right::

<v-click>

```rust
fn main() {
    let tup = (1, 2.0, 'Z');
    let (a, b, c) = tup;
    println!("({}, {}, {})", a, b, c);

    let another_tuple = (true, 42);
    println!("{}", another_tuple.1);
}
```

- Tuples can be destructured to get to their individual values
- You can also access individual elements using the period operator followed by
  a zero based index

</v-click>

<!--
- Note how the tuple type and the tuple value are constructed similarly, but
the type contains individual element types
- We will see more powerful variants of this destructuring later
- Note that after destructuring the original value is no longer accessible
-->

---

# Arrays

```rust
fn main() {
    let arr: [i32; 3] = [1, 2, 3];
    println!("{}", arr[0]);
    let [a, b, c] = arr;
    println!("[{}, {}, {}]", a, b, c);
}
```

- Also a collection of multiple values, but this time all of the same type
- Always a fixed length at compile time (similar to tuples)
- Use square brackets to access an individual value
- Destructuring as with tuples
- Rust always checks array bounds when accessing a value in an array

<!--
- Create an array by writing a comma-separated list of values inside brackets
- Note how unlike C/C++ arrays must always have a length defined at compile
time and cannot be constructed dynamically
- You can also construct an array using [value; repetitions] instead of having
to write out each value if you have a repeating value.
- For the type declaration the element type and count are separated by a semicolon and
written between brackets
-->

---

# Control flow

```rust {all|3-10|4-9|8|13-16|18-20|all}
fn main() {
    let mut x = 0;
    loop {
        if x < 5 {
            println!("x: {}", x);
            x += 1;
        } else {
            break;
        }
    }

    let mut y = 5;
    while y > 0 {
        y -= 1;
        println!("y: {}", x);
    }

    for i in [1, 2, 3, 4, 5] {
        println!("i: {}", i);
    }
}
```

<!--
- A loop or if condition must always evaluate to a boolean type, so no `if 1`
- Use break to break out of a loop, also works with for and while, continue
to skip to the next iteration
-->

---

# Functions

```rust
fn add(a: i32, b: i32) -> i32 {
    a + b
}

fn returns_nothing() -> () {
    println!("Nothing to report");
}

fn also_returns_nothing() {
    println!("Nothing to report");
}
```

- The function boundary must always be explicitly annotated with types
- Within the function body type inference may be used
- A function that returns nothing has the return type *unit* (`()`)
- The function body contains a series of statements optionally ending with an
expression

<!--
- Rust always uses snake case for variables and functions
- We must annotate each function parameter with a type, using a colon
- We must annotate the function return type using an arrow (`->`) followed by
the return type
- Unit may be omitted, note the syntax looks like an empty tuple: a tuple with
no value members has no instances, just as with unit.
- In Rust you must always specify your type signatures for function boundaries
-->

---

# Statements
- Statements are instructions that perform some action and do not return a value
- A definition of any kind (function definition etc.)
- The `let var = expr;` statement
- Almost everything else is an expression

## Example statements
```rust
fn my_fun() {
    println!("{}", 5);
}
```

```rust
let x = 10;
```

<v-click>

```rust
let x = (let y = 10); // invalid
```

</v-click>

<!--
- Note how `let` within a `let` is not allowed because of `let` being a statement,
thus you may not declare multiple variables at the same time with the same
value
- `let` is a statement because ownership makes multiple assignments behave
differently than many would expect, it is almost never what you want in
Rust
- It also makes sense if you think of all other declarations also being
statements
-->

---

# Expressions

- Expressions evaluate to a resulting value
- Expressions make up most of the Rust code you write
- Includes all control flow such as `if` and `while`
- Includes scoping braces (`{` and `}`)
- An expression can be turned into a statement by adding a semicolon (`;`)

```rust {all|2-5}
fn main() {
    let y = {
        let x = 3;
        x + 1
    };
    println!("{}", y); // 4
}
```

---

# Expressions - control flow

- Control flow expressions as a statement do not need to end with a semicolon
if they return *unit* (`()`)
- Remember: A block/function can end with an expression, but it needs to have
the correct type

```rust {all|3-8|10-15}
fn main() {
    let y = 11;
    // if as an expression
    let x = if y < 10 {
        42
    } else {
        24
    };

    // if as a statement
    if x == 42 {
        println!("Foo");
    } else {
        println!("Bar");
    }
}
```

---

# Scope

- We just mentioned the scope braces (`{` and `}`)
- Variable scopes are actually very important for how Rust works

```rust
fn main() {
    println!("Hello, {}", name);  // invalid: name is not yet defined
    let name = "world";  // from this point name is in scope
    println!("Hello, {}", name);
} // name goes out of scope
```

---

# Scope

As soon as a scope ends, all variables for that scope can be removed from the
stack

```rust
fn main() { // nothing in scope here
    let i = 10; // i is now in scope
    if i > 5 {
        let j = 20; // j is now also in scope
        println!("i = {}, j = {}", i, j);
    } // j is no longer in scope, i still remains
    println!("i = {}", i);
} // i is no longer in scope
```

<!--
- Note that this is the same with C and C++
-->

---
layout: two-cols
---
# Memory management

- Most of what we have seen so far is stack-based and small in size
- All these primitive types are `Copy`: create a copy on the stack every time
we need them somewhere else
- We don't want to pass a copy all the time
- Large data that we do not want to copy
- Modifying original data
- What about data structures with a variable size?

::right::

<Transform scale="0.9">

![Memory Layout](/images/A1-memory-expanded.svg)

</Transform>


---
layout: section
---
# Rust's ownership model

---
layout: default
---
# Memory

- A computer program consists of a set of instructions
- Those instructions manipulate some memory
- How does a program know what memory can be used?

<!--
* A program is not just the code that is running, it is also the current state
of that program (the memory).
* But central here is the question: when does a program know when it can use
a specific part of that memory, when is it available?
-->

---

# Fundamentals

There are two mechanisms at play here, generally known as the stack and the heap

<div class="grid grid-cols-2">
    <div class="flex flex-col rounded-md p-1 bg-teal-100 text-center w-md h-250px">
        <div class="bg-red-100 rounded-t-md flex flex-col">
            <div class="bg-red-200 rounded-t-md p-1 border-red-500 border">Frame 1</div>
            <div class="bg-red-200 p-1 border-red-500 border border-t-0">Frame 2</div>
        </div>
        <div class="bg-blue-100 flex-1 align-middle flex flex-col">
            <div class="text-gray-500 p-1">Free memory</div>
        </div>
        <div class="bg-yellow-100 rounded-b-md h-130px flex flex-col">
            <div class="text-gray-500 p-2">Heap</div>
            <div class="bg-yellow-300 mb-3 h-5">Allocated</div>
            <div class="bg-yellow-300 mb-1 h-9"></div>
            <div class="bg-yellow-300 h-4"></div>
        </div>
    </div>
    <div>
        <div class="relative top-12 left-26">🠔 Stack pointer</div>
    </div>
</div>

<!--
* In this simplified view we see the stack mechanism and the heap mechanism
* The stack is a growing stack of used memory, where the only way to remove
memory from being used is by removing it from the top of the stack and the
only way to add is to put it on top of the stack.
* Somehow, as with a lot of CS stuff, we like to turn things around and think
of stacks growing down instead of up in the real world. That is because they are
at the end of the virtual memory address range. So if the stack grows, the stack
pointer (to the current stack frame) is decreased.
-->

---

# Fundamentals

There are two mechanisms at play here, generally known as the stack and the heap

<div class="grid grid-cols-2">
    <div class="flex flex-col rounded-md p-1 bg-teal-100 text-center w-md h-250px">
        <div class="bg-red-100 rounded-t-md flex flex-col">
            <div class="bg-red-200 rounded-t-md p-1 border-red-500 border">Frame 1</div>
            <div class="bg-red-200 p-1 border-red-500 border border-t-0">Frame 2</div>
            <div class="bg-red-200 p-1 border-red-500 border border-t-0">Frame 3</div>
        </div>
        <div class="bg-blue-100 flex-1 align-middle flex flex-col">
            <div class="text-gray-500 p-1">Free memory</div>
        </div>
        <div class="bg-yellow-100 rounded-b-md h-130px flex flex-col">
            <div class="text-gray-500 p-2">Heap</div>
            <div class="bg-yellow-300 mb-3 h-5">Allocated</div>
            <div class="bg-yellow-300 mb-1 h-9"></div>
            <div class="bg-yellow-300 h-4"></div>
        </div>
    </div>
    <div>
        <div class="relative top-19 left-26">🠔 Stack pointer</div>
        <div class="relative pl-27 top-20">
            A stack frame is allocated for every function call. It contains exactly
            enough space for all local variables, arguments and stores where the
            previous stack frame starts.
        </div>
    </div>
</div>

<!--
* We create a new part of the stack, called stack frame, every time we enter a function, meanwhile
we have a small special bit of memory, register, where the current top of the stack is
recorded.
-->

---

# Fundamentals

There are two mechanisms at play here, generally known as the stack and the heap

<div class="grid grid-cols-2">
    <div class="flex flex-col rounded-md p-1 bg-teal-100 text-center w-md h-250px">
        <div class="bg-red-100 rounded-t-md flex flex-col">
            <div class="bg-red-200 rounded-t-md p-1 border-red-500 border">Frame 1</div>
            <div class="bg-red-200 p-1 border-red-500 border border-t-0">Frame 2</div>
        </div>
        <div class="bg-blue-100 flex-1 align-middle flex flex-col">
            <div class="text-gray-500 p-1">Free memory</div>
        </div>
        <div class="bg-yellow-100 rounded-b-md h-130px flex flex-col">
            <div class="text-gray-500 p-2">Heap</div>
            <div class="bg-yellow-300 mb-3 h-5">Allocated</div>
            <div class="bg-yellow-300 mb-1 h-9"></div>
            <div class="bg-yellow-300 h-4"></div>
        </div>
    </div>
    <div>
        <div class="relative top-12 left-26">🠔 Stack pointer</div>
        <div class="relative pl-27 top-13">
            Once a function call ends we just move back up, and everything below is
            available as free memory once more.
        </div>
    </div>
</div>

<!--
* And as we leave a function, we just put the stack pointer back down and we
just act as if everything above it doesn't exist.
* Also take a look at the heap memory instead, look at how there are many
differently sized blocks of memory scattered across the heap.
-->

---

# Stack limitations

The stack has limitations though, because it only grows as a result of a
function call.

* Size of items on stack frame must be known at compile time
* If I don't know the size of a variable up front: What size should my stack
frame be?
* How can I handle arbitrary user input efficiently?

<style>
    .footnotes-sep {
        margin-top: 45px;
    }

    .footnotes {
        @apply text-xs opacity-65;
    }

    .footnote-backref {
        display: none;
    }
</style>

<!--
* You can definitely do a lot with just a stack, but really there are some
scenarios that aren't possible, or can only be done very inefficient when
we can only ever push and pop from the top of the stack.
* Because stack frames (at least for low level compiled languages such as Rust,
C and C++) need to be known at compile time, we also have somewhat limited
capabilities for dynamic variable sizes and dynamic user input
* Note that stack based operations are very much a solved problem, and you can
very safely use stack based variables in C and C++, because you don't have to
worry about cleaning them up, there are no pointers.
-->

---

# The Heap

If the lifetime of some data needs to outlive a certain scope, it can not be placed on the stack.
We need another construct: the heap.

It's all in the name, the heap is just one big pile of memory for you to store
stuff in. But what part of the heap is in use? What part is available?

* Data comes in all shapes and sizes
* When a new piece of data comes in we need to find a place in the heap that
still has a large enough chunk of data available
* When is a piece of heap memory no longer needed?
* Where does it start? Where does it end?
* When can we start using it?

<!--
* Meanwhile on the other side of our memory the heap is an unstructured pile
of data just waiting to be used. But how do we know what to use, when to use,
when to stop using? We can't keep on adding more and more memory or we would
run into a runaway memory leak quickly.
* Let's take a look how Rust solves working with the heap for us.
-->

---

# Variable scoping (recap)

```rust
fn main() { // nothing in scope here
    let i = 10; // i is now in scope
    if i > 5 {
        let j = i; // j is now also in scope
        println!("i = {}, j = {}", i, j);
    } // j is no longer in scope, i still remains
    println!("i = {}", i);
} // i is no longer in scope
```

<v-click>

* `i` and `j` are examples containing a `Copy` type
* What if copying is too expensive?

</v-click>

<!--
* When looking at how Rust solves working with the heap, we have to know a little
bit about variable scoping.
* In Rust, every variable has a scope, that is, a section of the code that that
variable is valid for. Note that this isn't that much different to other
programming languages.
* In our example we have `i` and `j`. Note how we can just create a copy by
assigning `i` to `j`.
* Here the type of i and j is actually known as a `Copy` type
* But sometimes there is data that would be way too much to Copy around every
time, it would make our program slow.
-->

---
layout: four-square
---

# Ownership

::topleft::

```rust
let x = 5;
let y = x;
println!("{}", x);
```

::topright::

<div class="no-line-numbers">

<v-click>

```text
Compiling playground v0.0.1 (/playground)
Finished dev [unoptimized + debuginfo] target(s) in 4.00s
Running `target/debug/playground`
5
```

</v-click>

</div>

::bottomleft::

<v-click>

```rust
// Create an owned, heap allocated string
let s1 = String::from("hello");
let s2 = s1;
println!("{}, world!", s1);
```

</v-click>

<v-click at="4">

Strings store their data on the heap because they can grow

</v-click>

::bottomright::

<v-click at="3">

<div class="no-line-numbers">

```text
Compiling playground v0.0.1 (/playground)
error[E0382]: borrow of moved value: `s1`
--> src/main.rs:4:28
  |
2 |     let s1 = String::from("hello");
  |         -- move occurs because `s1` has type `String`, which does not implement the `Copy` trait
3 |     let s2 = s1;
  |              -- value moved here
4 |     println!("{}, world!", s1);
  |                            ^^ value borrowed here after move
```

</div>

</v-click>

<!--
* Let's take the previous example and get rid of some scopes, instead we are
just going to assign x to y, and then print both x and y. What do we think
is going to happen?
* Now the same example again, but now with a String, "hello", we are just going
to assign it to another variable and then print both s1 and s2. What do we
think is going to happen now?
* See how this time the compiler doesn't even let us run the program. Hold on,
what's going on here?
* Actually, in Rust strings can grow, that means that we can no longer store
them on the stack, and we can no longer just copy them around by re-assigning
them somewhere else.
-->

---

<LightOrDark>
  <template #dark>
    <img src="/images/A1-i-own-this-dark.png" class="pl-30 h-90 float-right" />
  </template>
  <template #light>
    <img src="/images/A1-i-own-this-light.png" class="pl-30 h-90 float-right" />
  </template>
</LightOrDark>

# Ownership

- There is always ever only one owner of a stack value
- Once the owner goes out of scope (and is removed from the stack), any associated values on the
  heap will be cleaned up as well
- Rust transfers ownership for non-copy types: *move semantics* 

<!--
* What we've just seen is the Rust ownership system in action.
* In Rust, every part of memory in use always has an owner variable. That
variable must always be the only owner, there can't be multiple owners.
* Once a scope that contains a variable ends we don't just pop the top from the
stack, but we also clean up any associated values on the heap.
* We can safely do this because we just said that this variable was the only
owner of that part of memory.
* Assigning a variable to another one actually moves ownership to the other
variable and removes it from the first variable, instead of aliasing it
(which is what C and C++ do)
-->

---

```rust
fn main() {
    let s1 = String::from("hello");
    let len = calculate_length(s1);
    println!("The length of '{}' is {}.", s1, len);
}

fn calculate_length(s: String) -> usize {
    s.len()
}
```

<v-click>

<div class="no-line-numbers">

```text
Compiling playground v0.0.1 (/playground)
error[E0382]: borrow of moved value: `s1`
--> src/main.rs:4:43
  |
2 | let s1 = String::from("hello");
  |     -- move occurs because `s1` has type `String`, which does not implement the `Copy` trait
3 | let len = calculate_length(s1);
  |                            -- value moved here
4 | println!("The length of '{}' is {}.", s1, len);
  |                                       ^^ value borrowed here after move
```

</div>

</v-click>

<!--
* Moving also works when calling a function, the function takes ownership of
the variable that is passed to it
* That means that when the function ends it
will go out of scope and should be cleaned up
* What do you think that will happen in this case when we try and print the
string and the length of the string after the function call.
-->

---

# Moving out of a function

We can return a value to move it out of the function

```rust
fn main() {
    let s1 = String::from("hello");
    let (len, s1) = calculate_length(s1);
    println!("The length of '{}' is {}.", s1, len);
}

fn calculate_length(s: String) -> (usize, String) {
    (s.len(), s)
}
```

<v-click>

<div class="no-line-numbers">

```text
Compiling playground v0.0.1 (/playground)
Finished dev [unoptimized + debuginfo] target(s) in 5.42s
Running `target/debug/playground`
The length of 'hello' is 5.
```

</div>

</v-click>

<!--
* But what if we move a value into a function and we still want to use it
afterwards, we could choose to move it back at the end of the function, but
it really doesn't make for very nice code
* Note that Rust allows us to return multiple values from a function with
this syntax.
-->

---

# Clone

<img src="/images/A1-clone.jpg" class="float-right w-40" />

- Many types in Rust are `Clone`-able
- Use can use clone to create an explicit clone (in contrast to `Copy` which
  creates an implicit copy).
- Creating a clone can be expensive and could take a long time, so be careful
- Not very efficient if a clone is short-lived like in this example

```rust
fn main() {
    let x = String::from("hellothisisaverylongstring...");
    let len = get_length(x.clone());
    println!("{}: {}", x, len);
}

fn get_length(arg: String) -> usize {
    arg.len()
}
```

<!--
* There is something else in Rust
* Many types implement a way to create an explicit copy, such types are
clone-able. But note how we have to very explicitly say that we want a
clone. 
* Such a clone is a full deep copy clone and can of course take a long
time, which is why Rust wants you to be explicit. 
* Also in this example this is a really inefficient usage of our clone, 
because it gets destroyed almost immediately after creation
-->

---
layout: default
---
# Summary

* Loads of syntax
* Values are owned by variables
* Values may be moved to new owners or copied
* Some types may be explicitly `Clone`d

---
layout: default
---
# Practicalities

- Follow installation instructions: https://101-rs.tweede.golf
- Exercises A1 during tutorial
- Help each other out!

---
layout: end
---<|MERGE_RESOLUTION|>--- conflicted
+++ resolved
@@ -445,11 +445,7 @@
 # Strings
 ```rust
     // Owned, heap-allocated string *slice*
-<<<<<<< HEAD
     let s1: String = String::new("Hello, 🌍!");
-=======
-    let s1: String = String::from("Hello, 🌍!");
->>>>>>> 594a5306
 ```
 
 - Rust strings are UTF-8-encoded
